--- conflicted
+++ resolved
@@ -5,11 +5,8 @@
 PORT ?= 2333
 MODE ?= debug
 OBJCOPY ?= rust-objcopy --binary-architecture=$(ARCH)
-<<<<<<< HEAD
-=======
 KDIR ?= ../../linux
-FEATURES ?= platform_imx8mp
->>>>>>> 05c2c774
+FEATURES ?= platform_qemu
 
 ifeq ($(ARCH),aarch64)
     RUSTC_TARGET := aarch64-unknown-none
