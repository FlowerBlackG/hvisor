--- conflicted
+++ resolved
@@ -179,15 +179,10 @@
     zone.pt_init(config.memory_regions()).unwrap();
     zone.mmio_init(&config.arch_config);
     zone.irq_bitmap_init(config.interrupts());
-<<<<<<< HEAD
     zone.ivc_init(config.ivc_config());
-    
-=======
-
     #[cfg(all(feature = "platform_qemu", target_arch = "aarch64"))]
     zone.pci_init(&config.pci_config, config.num_pci_devs as _, &config.alloc_pci_devs);
 
->>>>>>> 737553ff
     config.cpus().iter().for_each(|cpu_id| {
         zone.cpu_set.set_bit(*cpu_id as _);
     });
