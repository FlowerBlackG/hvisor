--- conflicted
+++ resolved
@@ -45,12 +45,9 @@
     pub irq_bitmap: [u32; 1024 / 32],
     pub gpm: MemorySet<Stage2PageTable>,
     pub pciroot: PciRoot,
-<<<<<<< HEAD
-    pub is_err: bool,
-=======
     #[cfg(all(target_arch = "riscv64", feature = "plic"))]
     pub vplic: Option<vplic::VirtualPLIC>,
->>>>>>> 1d868814
+    pub is_err: bool,
 }
 
 impl Zone {
@@ -63,12 +60,9 @@
             mmio: Vec::new(),
             irq_bitmap: [0; 1024 / 32],
             pciroot: PciRoot::new(),
-<<<<<<< HEAD
             is_err: false,
-=======
             #[cfg(all(target_arch = "riscv64", feature = "plic"))]
             vplic: None,
->>>>>>> 1d868814
         }
     }
 
