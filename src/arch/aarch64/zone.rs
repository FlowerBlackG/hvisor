use core::panic;

use alloc::vec::Vec;

use crate::{
    config::*,
    device::virtio_trampoline::{mmio_virtio_handler, VIRTIO_BRIDGE},
    error::HvResult,
    memory::{GuestPhysAddr, HostPhysAddr, MemFlags, MemoryRegion},
    zone::Zone,
};

impl Zone {
    pub fn pt_init(&mut self, mem_regions: &[HvConfigMemoryRegion]) -> HvResult {
        // The first memory region is used to map the guest physical memory.

        for mem_region in mem_regions.iter() {
            let mut flags = MemFlags::READ | MemFlags::WRITE | MemFlags::EXECUTE;
            if mem_region.mem_type == MEM_TYPE_IO {
                flags |= MemFlags::IO;
            }
            match mem_region.mem_type {
                MEM_TYPE_RAM | MEM_TYPE_IO => {
                    self.gpm.insert(MemoryRegion::new_with_offset_mapper(
                        mem_region.virtual_start as GuestPhysAddr,
                        mem_region.physical_start as HostPhysAddr,
                        mem_region.size as _,
                        flags,
                    ))?
                }
                MEM_TYPE_VIRTIO => {
                    self.mmio_region_register(
                        mem_region.physical_start as _,
                        mem_region.size as _,
                        mmio_virtio_handler,
                        mem_region.physical_start as _,
                    );
                }
                _ => {
                    panic!("Unsupported memory type: {}", mem_region.mem_type)
                }
            }
        }

        info!("VM stage 2 memory set: {:#x?}", self.gpm);
        Ok(())
    }

    pub fn mmio_init(&mut self, hv_config: &HvArchZoneConfig) {
        self.vgicv3_mmio_init(hv_config);
    }
<<<<<<< HEAD
    pub fn isa_init(&mut self, fdt: &fdt::Fdt) {
        //nothing to do
    }
=======
}

#[repr(C)]
#[derive(Debug, Clone)]
pub struct HvArchZoneConfig {
    pub gicd_base: usize,
    pub gicr_base: usize,
    pub gicd_size: usize,
    pub gicr_size: usize,
>>>>>>> 05c2c774
}<|MERGE_RESOLUTION|>--- conflicted
+++ resolved
@@ -49,11 +49,9 @@
     pub fn mmio_init(&mut self, hv_config: &HvArchZoneConfig) {
         self.vgicv3_mmio_init(hv_config);
     }
-<<<<<<< HEAD
     pub fn isa_init(&mut self, fdt: &fdt::Fdt) {
         //nothing to do
     }
-=======
 }
 
 #[repr(C)]
@@ -63,5 +61,4 @@
     pub gicr_base: usize,
     pub gicd_size: usize,
     pub gicr_size: usize,
->>>>>>> 05c2c774
 }